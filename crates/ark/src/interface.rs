//
// r_interface.rs
//
// Copyright (C) 2023 Posit Software, PBC. All rights reserved.
//
//

// All code in this file runs synchronously with R. We store the global
// state inside of a global `R_MAIN` singleton that implements `RMain`.
// The frontend methods called by R are forwarded to the corresponding
// `RMain` methods via `R_MAIN`.

use std::collections::VecDeque;
use std::ffi::*;
use std::os::raw::c_uchar;
use std::os::raw::c_void;
use std::result::Result::Ok;
use std::sync::Arc;
use std::sync::Mutex;
use std::sync::Once;
use std::time::Duration;

use amalthea::comm::event::CommEvent;
use amalthea::events::BusyEvent;
use amalthea::events::PositronEvent;
use amalthea::events::PromptStateEvent;
use amalthea::events::ShowMessageEvent;
use amalthea::socket::iopub::IOPubMessage;
use amalthea::wire::exception::Exception;
use amalthea::wire::execute_error::ExecuteError;
use amalthea::wire::execute_input::ExecuteInput;
use amalthea::wire::execute_reply::ExecuteReply;
use amalthea::wire::execute_reply_exception::ExecuteReplyException;
use amalthea::wire::execute_request::ExecuteRequest;
use amalthea::wire::execute_response::ExecuteResponse;
use amalthea::wire::execute_result::ExecuteResult;
use amalthea::wire::input_request::InputRequest;
use amalthea::wire::input_request::ShellInputRequest;
use amalthea::wire::jupyter_message::Status;
use amalthea::wire::originator::Originator;
use amalthea::wire::stream::Stream;
use amalthea::wire::stream::StreamOutput;
use anyhow::*;
use bus::Bus;
use crossbeam::channel::unbounded;
use crossbeam::channel::Receiver;
use crossbeam::channel::Sender;
use crossbeam::channel::TryRecvError;
use crossbeam::select;
use harp::exec::r_safely;
use harp::exec::r_source;
use harp::exec::RFunction;
use harp::exec::RFunctionExt;
use harp::object::RObject;
use harp::r_symbol;
use harp::routines::r_register_routines;
use harp::session::r_poke_option_show_error_messages;
use harp::utils::r_get_option;
use harp::utils::r_is_data_frame;
use libR_sys::*;
use log::*;
use nix::sys::signal::*;
use serde_json::json;
use stdext::result::ResultOrLog;
use stdext::*;

use crate::dap::dap::DapBackendEvent;
use crate::dap::Dap;
use crate::errors;
use crate::help::message::HelpReply;
use crate::help::message::HelpRequest;
use crate::kernel::Kernel;
use crate::lsp::events::EVENTS;
use crate::modules;
use crate::plots::graphics_device;
use crate::r_task;
use crate::r_task::RTaskMain;
use crate::request::debug_request_command;
use crate::request::RRequest;

extern "C" {
    pub static mut R_running_as_main_program: ::std::os::raw::c_int;
    pub static mut R_SignalHandlers: ::std::os::raw::c_int;
    pub static mut R_Interactive: Rboolean;
    pub static mut R_Consolefile: *mut FILE;
    pub static mut R_Outputfile: *mut FILE;

    pub static mut ptr_R_WriteConsole: ::std::option::Option<
        unsafe extern "C" fn(arg1: *const ::std::os::raw::c_char, arg2: ::std::os::raw::c_int),
    >;

    pub static mut ptr_R_WriteConsoleEx: ::std::option::Option<
        unsafe extern "C" fn(
            arg1: *const ::std::os::raw::c_char,
            arg2: ::std::os::raw::c_int,
            arg3: ::std::os::raw::c_int,
        ),
    >;

    pub static mut ptr_R_ReadConsole: ::std::option::Option<
        unsafe extern "C" fn(
            arg1: *const ::std::os::raw::c_char,
            arg2: *mut ::std::os::raw::c_uchar,
            arg3: ::std::os::raw::c_int,
            arg4: ::std::os::raw::c_int,
        ) -> ::std::os::raw::c_int,
    >;

    pub static mut ptr_R_ShowMessage:
        ::std::option::Option<unsafe extern "C" fn(arg1: *const ::std::os::raw::c_char)>;

    pub static mut ptr_R_Busy:
        ::std::option::Option<unsafe extern "C" fn(arg1: ::std::os::raw::c_int)>;

    pub fn R_HomeDir() -> *mut ::std::os::raw::c_char;

    // NOTE: Some of these routines don't really return (or use) void pointers,
    // but because we never introspect these values directly and they're always
    // passed around in R as pointers, it suffices to just use void pointers.
    fn R_checkActivity(usec: i32, ignore_stdin: i32) -> *const c_void;
    fn R_runHandlers(handlers: *const c_void, fdset: *const c_void);
    fn R_ProcessEvents();
    fn run_Rmainloop();

    pub static mut R_wait_usec: i32;
    pub static mut R_InputHandlers: *const c_void;
    pub static mut R_PolledEvents: Option<unsafe extern "C" fn()>;
}

// --- Globals ---
// These values must be global in order for them to be accessible from R
// callbacks, which do not have a facility for passing or returning context.

/// Ensures that the kernel is only ever initialized once
static INIT: Once = Once::new();
static INIT_KERNEL: Once = Once::new();

// The global state used by R callbacks.
//
// Doesn't need a mutex because it's only accessed by the R thread. Should
// not be used elsewhere than from an R frontend callback or an R function
// invoked by the REPL (this is enforced by `RMain::get()` and
// `RMain::get_mut()`).
static mut R_MAIN: Option<RMain> = None;

pub static R_MAIN_THREAD_NAME: &'static str = "ark-r-main-thread";

/// Starts the main R thread. Doesn't return.
pub fn start_r(
    r_args: Vec<String>,
    startup_file: Option<String>,
    kernel_mutex: Arc<Mutex<Kernel>>,
    comm_manager_tx: Sender<CommEvent>,
    r_request_rx: Receiver<RRequest>,
    input_request_tx: Sender<ShellInputRequest>,
    iopub_tx: Sender<IOPubMessage>,
    kernel_init_tx: Bus<KernelInfo>,
    dap: Arc<Mutex<Dap>>,
) {
    // Initialize global state (ensure we only do this once!)
    INIT.call_once(|| unsafe {
        // Channels to send/receive tasks from auxiliary threads via `r_task()`
        let (tasks_tx, tasks_rx) = unbounded::<RTaskMain>();

        r_task::initialize(tasks_tx);

        R_MAIN = Some(RMain::new(
            kernel_mutex,
            tasks_rx,
            comm_manager_tx,
            r_request_rx,
            input_request_tx,
            iopub_tx,
            kernel_init_tx,
            dap,
        ));
    });

    unsafe {
        // Build the argument list from the command line arguments. The default
        // list is `--interactive` unless altered with the `--` passthrough
        // argument.
        let mut args = cargs!["ark"];
        for arg in r_args {
            args.push(CString::new(arg).unwrap().into_raw());
        }

        R_running_as_main_program = 1;
        R_SignalHandlers = 0;
        Rf_initialize_R(args.len() as i32, args.as_mut_ptr() as *mut *mut c_char);

        // Initialize the interrupt handler.
        RMain::initialize_signal_handlers();

        // Disable stack checking; R doesn't know the starting point of the
        // stack for threads other than the main thread. Consequently, it will
        // report a stack overflow if we don't disable it. This is a problem
        // on all platforms, but is most obvious on aarch64 Linux due to how
        // thread stacks are allocated on that platform.
        //
        // See https://cran.r-project.org/doc/manuals/R-exts.html#Threading-issues
        // for more information.
        R_CStackLimit = usize::MAX;

        // Log the value of R_HOME, so we can know if something hairy is afoot
        let home = CStr::from_ptr(R_HomeDir());
        trace!("R_HOME: {:?}", home);

        // Mark R session as interactive
        R_Interactive = 1;

        // Redirect console
        R_Consolefile = std::ptr::null_mut();
        R_Outputfile = std::ptr::null_mut();

        ptr_R_WriteConsole = None;
        ptr_R_WriteConsoleEx = Some(r_write_console);
        ptr_R_ReadConsole = Some(r_read_console);
        ptr_R_ShowMessage = Some(r_show_message);
        ptr_R_Busy = Some(r_busy);

        // Listen for polled events
        R_wait_usec = 10000;
        R_PolledEvents = Some(r_polled_events);

        // Set up main loop
        setup_Rmainloop();

        // Optionally run a user specified R startup script
        if let Some(file) = &startup_file {
            r_source(file).or_log_error(&format!("Failed to source startup file '{file}' due to"));
        }

        // Register embedded routines
        r_register_routines();

        // Initialize support functions (after routine registration)
<<<<<<< HEAD
        let r_module_info = modules::initialize().unwrap();

        // Register all hooks once all modules have been imported
        let call = RObject::new(Rf_lcons(r_symbol!(".ps.register_all_hooks"), R_NilValue));
        Rf_eval(*call, R_GlobalEnv);

        // TODO: Should starting the R help server proxy really be here?
        // Are we sure we want our own server when ark runs in a Jupyter notebook?
        // Moving this requires detangling `help_server_port` from
        // `modules::initialize()`, which seems doable.
        // Start R help server proxy
        help_proxy::start(r_module_info.help_server_port);
=======
        modules::initialize().unwrap();
>>>>>>> acd2271a

        // Set up the global error handler (after support function initialization)
        errors::initialize();

        // Run the main loop -- does not return
        run_Rmainloop();
    }
}
pub struct RMain {
    initializing: bool,
    kernel_init_tx: Bus<KernelInfo>,

    /// Channel used to send along messages relayed on the open comms.
    comm_manager_tx: Sender<CommEvent>,

    /// Execution requests from the frontend. Processed from `ReadConsole()`.
    /// Requests for code execution provide input to that method.
    r_request_rx: Receiver<RRequest>,

    /// Input requests to the frontend. Processed from `ReadConsole()`
    /// calls triggered by e.g. `readline()`.
    input_request_tx: Sender<ShellInputRequest>,

    /// IOPub channel for broadcasting outputs
    iopub_tx: Sender<IOPubMessage>,

    /// Active request passed to `ReadConsole()`. Contains response channel
    /// the reply should be send to once computation has finished.
    active_request: Option<ActiveReadConsoleRequest>,

    /// Execution request counter used to populate `In[n]` and `Out[n]` prompts
    execution_count: u32,

    stdout: String,
    stderr: String,
    banner: String,

    /// The ID of the R thread
    pub thread_id: std::thread::ThreadId,

    /// Channel to receive tasks from `r_task()`
    tasks_rx: Receiver<RTaskMain>,
    pending_tasks: VecDeque<RTaskMain>,

    /// Shared reference to kernel. Currently used by the ark-execution
    /// thread, the R frontend callbacks, and LSP routines called from R
    pub kernel: Arc<Mutex<Kernel>>,

    /// Represents whether an error occurred during R code execution.
    pub error_occurred: bool,
    pub error_message: String, // `evalue` in the Jupyter protocol
    pub error_traceback: Vec<String>,

    // Channels to communicate with the Help thread
    pub help_tx: Option<Sender<HelpRequest>>,
    pub help_rx: Option<Receiver<HelpReply>>,

    dap: Arc<Mutex<Dap>>,
    is_debugging: bool,

    /// The `show.error.messages` global option is set to `TRUE` whenever
    /// we get in the browser. We save the previous value here and restore
    /// it the next time we see a non-browser prompt.
    old_show_error_messages: Option<bool>,
}

/// Represents the currently active execution request from the frontend. It
/// resolves at the next invocation of the `ReadConsole()` frontend method.
struct ActiveReadConsoleRequest {
    exec_count: u32,
    request: ExecuteRequest,
    orig: Option<Originator>,
    response_tx: Sender<ExecuteResponse>,
}

/// Represents kernel metadata (available after the kernel has fully started)
#[derive(Debug, Clone)]
pub struct KernelInfo {
    pub version: String,
    pub banner: String,
    pub input_prompt: Option<String>,
    pub continuation_prompt: Option<String>,
}

/// This struct represents the data that we wish R would pass to
/// `ReadConsole()` methods. We need this information to determine what kind
/// of prompt we are dealing with.
#[derive(Clone)]
pub struct PromptInfo {
    /// The prompt string to be presented to the user. This does not
    /// necessarily correspond to `getOption("prompt")`, for instance in
    /// case of a browser prompt or a readline prompt.
    input_prompt: String,

    /// The continuation prompt string when user supplies incomplete
    /// inputs.  This always corresponds to `getOption("continue"). We send
    /// it to frontends along with `prompt` because some frontends such as
    /// Positron do not send incomplete inputs to Ark and take charge of
    /// continuation prompts themselves.
    continuation_prompt: String,

    /// Whether this is a `browser()` prompt. A browser prompt can be
    /// incomplete but is never a user request.
    browser: bool,

    /// Whether the last input didn't fully parse and R is waiting for more input
    incomplete: bool,

    /// Whether this is a prompt from a fresh REPL iteration (browser or
    /// top level) or a prompt from some user code, e.g. via `readline()`
    input_request: bool,
}

pub enum ConsoleInput {
    EOF,
    Input(String),
}

pub enum ConsoleResult {
    NewInput,
    Interrupt,
    Disconnected,
}

impl RMain {
    pub fn new(
        kernel: Arc<Mutex<Kernel>>,
        tasks_rx: Receiver<RTaskMain>,
        comm_manager_tx: Sender<CommEvent>,
        r_request_rx: Receiver<RRequest>,
        input_request_tx: Sender<ShellInputRequest>,
        iopub_tx: Sender<IOPubMessage>,
        kernel_init_tx: Bus<KernelInfo>,
        dap: Arc<Mutex<Dap>>,
    ) -> Self {
        Self {
            initializing: true,
            r_request_rx,
            comm_manager_tx,
            input_request_tx,
            iopub_tx,
            kernel_init_tx,
            active_request: None,
            execution_count: 0,
            stdout: String::new(),
            stderr: String::new(),
            banner: String::new(),
            kernel,
            error_occurred: false,
            error_message: String::new(),
            error_traceback: Vec::new(),
            help_tx: None,
            help_rx: None,
            dap,
            is_debugging: false,
            old_show_error_messages: None,
            tasks_rx,
            pending_tasks: VecDeque::new(),
            thread_id: std::thread::current().id(),
        }
    }

    /// Access a reference to the singleton instance of this struct
    ///
    /// SAFETY: Accesses must occur after `start_r()` initializes it, and must
    /// occur on the main R thread.
    pub fn get() -> &'static Self {
        RMain::get_mut()
    }

    /// Access a mutable reference to the singleton instance of this struct
    ///
    /// SAFETY: Accesses must occur after `start_r()` initializes it, and must
    /// occur on the main R thread.
    pub fn get_mut() -> &'static mut Self {
        if !RMain::on_main_thread() {
            let thread = std::thread::current();
            let name = thread.name().unwrap_or("<unnamed>");
            let message =
                format!("Must access `R_MAIN` on the main R thread, not thread '{name}'.");
            #[cfg(debug_assertions)]
            panic!("{message}");
            #[cfg(not(debug_assertions))]
            log::error!("{message}");
        }

        unsafe {
            R_MAIN
                .as_mut()
                .expect("`R_MAIN` can't be used before it is initialized!")
        }
    }

    pub fn on_main_thread() -> bool {
        let thread = std::thread::current();
        let name = thread.name().unwrap_or("<unnamed>");
        name == R_MAIN_THREAD_NAME
    }

    /// Completes the kernel's initialization
    pub fn complete_initialization(&mut self, prompt_info: &PromptInfo) {
        if self.initializing {
            let version = unsafe {
                let version = Rf_findVarInFrame(R_BaseNamespace, r_symbol!("R.version.string"));
                RObject::new(version).to::<String>().unwrap()
            };

            let kernel_info = KernelInfo {
                version: version.clone(),
                banner: self.banner.clone(),
                input_prompt: Some(prompt_info.input_prompt.clone()),
                continuation_prompt: Some(prompt_info.continuation_prompt.clone()),
            };

            debug!("Sending kernel info: {}", version);
            self.kernel_init_tx.broadcast(kernel_info);
            self.initializing = false;
        } else {
            warn!("Initialization already complete!");
        }
    }

    fn initialize_signal_handlers() {
        // Reset the signal block.
        //
        // This appears to be necessary on macOS; 'sigprocmask()' specifically
        // blocks the signals in _all_ threads associated with the process, even
        // when called from a spawned child thread. See:
        //
        // https://github.com/opensource-apple/xnu/blob/0a798f6738bc1db01281fc08ae024145e84df927/bsd/kern/kern_sig.c#L1238-L1285
        // https://github.com/opensource-apple/xnu/blob/0a798f6738bc1db01281fc08ae024145e84df927/bsd/kern/kern_sig.c#L796-L839
        //
        // and note that 'sigprocmask()' uses 'block_procsigmask()' to apply the
        // requested block to all threads in the process:
        //
        // https://github.com/opensource-apple/xnu/blob/0a798f6738bc1db01281fc08ae024145e84df927/bsd/kern/kern_sig.c#L571-L599
        //
        // We may need to re-visit this on Linux later on, since 'sigprocmask()' and
        // 'pthread_sigmask()' may only target the executing thread there.
        //
        // The behavior of 'sigprocmask()' is unspecified after all, so we're really
        // just relying on what the implementation happens to do.
        let mut sigset = SigSet::empty();
        sigset.add(SIGINT);
        sigprocmask(SigmaskHow::SIG_BLOCK, Some(&sigset), None).unwrap();

        // Unblock signals on this thread.
        pthread_sigmask(SigmaskHow::SIG_UNBLOCK, Some(&sigset), None).unwrap();

        // Install an interrupt handler.
        unsafe {
            signal(SIGINT, SigHandler::Handler(handle_interrupt)).unwrap();
        }
    }

    fn init_execute_request(&mut self, req: &ExecuteRequest) -> (ConsoleInput, u32) {
        // Initialize stdout, stderr
        self.stdout = String::new();
        self.stderr = String::new();

        // Increment counter if we are storing this execution in history
        if req.store_history {
            self.execution_count = self.execution_count + 1;
        }

        // If the code is not to be executed silently, re-broadcast the
        // execution to all frontends
        if !req.silent {
            if let Err(err) = self.iopub_tx.send(IOPubMessage::ExecuteInput(ExecuteInput {
                code: req.code.clone(),
                execution_count: self.execution_count,
            })) {
                warn!(
                    "Could not broadcast execution input {} to all front ends: {}",
                    self.execution_count, err
                );
            }
        }

        // Return the code to the R console to be evaluated and the corresponding exec count
        (ConsoleInput::Input(req.code.clone()), self.execution_count)
    }

    /// Invoked by R to read console input from the user.
    ///
    /// * `prompt` - The prompt shown to the user
    /// * `buf`    - Pointer to buffer to receive the user's input (type `CONSOLE_BUFFER_CHAR`)
    /// * `buflen` - Size of the buffer to receiver user's input
    /// * `hist`   - Whether to add the input to the history (1) or not (0)
    ///
    /// Returns a tuple. First value is to be passed on to `ReadConsole()` and
    /// indicates whether new input is available. Second value indicates whether
    /// we need to call `Rf_onintr()` to process an interrupt.
    fn read_console(
        &mut self,
        prompt: *const c_char,
        buf: *mut c_uchar,
        buflen: c_int,
        _hist: c_int,
    ) -> ConsoleResult {
        let info = Self::prompt_info(prompt);
        debug!("R prompt: {}", info.input_prompt);

        INIT_KERNEL.call_once(|| {
            self.complete_initialization(&info);

            trace!(
                "Got initial R prompt '{}', ready for execution requests",
                info.input_prompt
            );
        });

        // TODO: Can we remove this below code?
        // If the prompt begins with "Save workspace", respond with (n)
        //
        // NOTE: Should be able to overwrite the `Cleanup` frontend method.
        // This would also help with detecting normal exits versus crashes.
        if info.input_prompt.starts_with("Save workspace") {
            let n = CString::new("n\n").unwrap();
            unsafe {
                libc::strcpy(buf as *mut c_char, n.as_ptr());
            }
            return ConsoleResult::NewInput;
        }

        // We got a prompt request marking the end of the previous
        // execution. We can now send a reply to unblock the active Shell
        // request.
        if let Some(req) = &self.active_request {
            // FIXME: The messages below are involved in a race between the
            // StdIn and Shell threads and the messages might arrive out of
            // order on the frontend side. This is generally well handled
            // (top-level prompt is updated to become a user prompt) except
            // if a response is sent very quickly before the
            // `input_request` message arrives. In that case, the elements
            // in the console are displayed out of order.
            if info.input_request {
                self.request_input(req, info.input_prompt.to_string());
            }

            // FIXME: Race condition between the comm and shell socket threads.
            //
            // Send info for the next prompt to frontend. This handles
            // custom prompts set by users, e.g. `options(prompt = ,
            // continue = )`, as well as debugging prompts, e.g. after a
            // call to `browser()`.
            if !info.input_request {
                let event = PositronEvent::PromptState(PromptStateEvent {
                    input_prompt: info.input_prompt.clone(),
                    continuation_prompt: info.continuation_prompt.clone(),
                });
                let kernel = self.kernel.lock().unwrap();
                kernel.send_event(event);
            }

            self.reply_execute_request(req, info.clone());

            // Clear active request. This doesn't matter if we return here
            // after receiving an `ExecuteCode` request (as
            // `self.active_request` will be set to a fresh request), but
            // we might also return here after an interrupt.
            self.active_request = None;
        }

        // Signal prompt
        EVENTS.console_prompt.emit(());

        if info.browser {
            // Calling handlers don't currently reach inside the
            // debugger. So we temporarily reenable the
            // `show.error.messages` option to let error messages
            // stream to stderr.
            if let None = self.old_show_error_messages {
                let old = r_poke_option_show_error_messages(true);
                self.old_show_error_messages = Some(old);
            }

            let mut dap = self.dap.lock().unwrap();
            match harp::session::r_stack_info() {
                Ok(stack) => {
                    self.is_debugging = true;
                    dap.start_debug(stack)
                },
                Err(err) => error!("ReadConsole: Can't get stack info: {err}"),
            };
        } else {
            // We've left the `browser()` state, so we can disable the
            // `show.error.messages` option again to let our global handler
            // capture error messages as before.
            if let Some(old) = self.old_show_error_messages {
                r_poke_option_show_error_messages(old);
                self.old_show_error_messages = None;
            }

            if self.is_debugging {
                // Terminate debugging session
                let mut dap = self.dap.lock().unwrap();
                dap.stop_debug();
                self.is_debugging = false;
            }
        }

        loop {
            // Yield to auxiliary threads and to the R event loop
            self.yield_to_tasks();
            unsafe { Self::process_events() };

            unsafe {
                // If an interrupt was signaled and we are in a user
                // request prompt, e.g. `readline()`, we need to propagate
                // the interrupt to the R stack.
                if info.input_request && R_interrupts_pending != 0 {
                    return ConsoleResult::Interrupt;
                }

                // Otherwise we are at top level and we can assume the
                // interrupt was 'handled' on the frontend side and so
                // reset the flag
                R_interrupts_pending = 0;
            }

            // FIXME: Race between interrupt and new code request. To fix
            // this, we could manage the Shell and Control sockets on the
            // common message event thread. The Control messages would need
            // to be handled in a blocking way to ensure subscribers are
            // notified before the next incoming message is processed.

            select! {
                // Wait for an execution request from the front end.
                recv(self.r_request_rx) -> req => {
                    let req = unwrap!(req, Err(_) => {
                        // The channel is disconnected and empty
                        return ConsoleResult::Disconnected;
                    });

                    let input = match req {
                        RRequest::ExecuteCode(exec_req, orig, response_tx) => {
                            // Extract input from request
                            let (input, exec_count) = { self.init_execute_request(&exec_req) };

                            // Save `ExecuteCode` request so we can respond to it at next prompt
                            self.active_request = Some(ActiveReadConsoleRequest {
                                exec_count,
                                request: exec_req,
                                orig,
                                response_tx,
                            });

                            input
                        },

                        RRequest::Shutdown(_) => ConsoleInput::EOF,

                        RRequest::DebugCommand(cmd) => {
                            // Just ignore command in case we left the debugging state already
                            if !self.is_debugging {
                                continue;
                            }

                            // Translate requests from the debugger frontend to actual inputs for
                            // the debug interpreter
                            ConsoleInput::Input(debug_request_command(cmd))
                        },
                    };

                    // Clear error flag
                    self.error_occurred = false;

                    return match input {
                        ConsoleInput::Input(code) => {
                            // Handle commands for the debug interpreter
                            if self.is_debugging {
                                let continue_cmds = vec!["n", "f", "c", "cont"];
                                if continue_cmds.contains(&&code[..]) {
                                    self.send_dap(DapBackendEvent::Continued);
                                }
                            }

                            Self::on_console_input(buf, buflen, code);
                            ConsoleResult::NewInput
                        },
                        ConsoleInput::EOF => ConsoleResult::Disconnected,
                    }
                }

                // A task woke us up, start next loop tick to yield to it
                recv(self.tasks_rx) -> task => {
                    if let Ok(task) = task {
                        self.pending_tasks.push_back(task);
                    }
                    continue;
                }

                // Wait with a timeout. Necessary because we need to
                // pump the event loop while waiting for console input.
                //
                // Alternatively, we could try to figure out the file
                // descriptors that R has open and select() on those for
                // available data?
                default(Duration::from_millis(200)) => {
                    continue;
                }
            }
        }
    }

    // We prefer to panic if there is an error while trying to determine the
    // prompt type because any confusion here is prone to put the frontend in a
    // bad state (e.g. causing freezes)
    fn prompt_info(prompt_c: *const c_char) -> PromptInfo {
        let n_frame = harp::session::r_n_frame().unwrap();
        trace!("prompt_info(): n_frame = '{}'", n_frame);

        let prompt_slice = unsafe { CStr::from_ptr(prompt_c) };
        let prompt = prompt_slice.to_string_lossy().into_owned();

        // Detect browser prompts by inspecting the `RDEBUG` flag of the
        // last frame on the stack. This is not 100% infallible, for
        // instance `debug(readline)` followed by `n` will instantiate a
        // user request prompt that will look like a browser prompt
        // according to this heuristic. However it has the advantage of
        // correctly detecting that continue prompts are top-level browser
        // prompts in case of incomplete inputs within `browser()`.
        let frame = harp::session::r_sys_frame(n_frame).unwrap();
        let browser = harp::session::r_env_is_browsed(frame).unwrap();

        // If there are frames on the stack and we're not in a browser prompt,
        // this means some user code is requesting input, e.g. via `readline()`
        let user_request = !browser && n_frame > 0;

        // The request is incomplete if we see the continue prompt, except if
        // we're in a user request, e.g. `readline("+ ")`
        let continuation_prompt = unsafe { r_get_option::<String>("continue").unwrap() };
        let incomplete = !user_request && prompt == continuation_prompt;

        if incomplete {
            trace!("Got R prompt '{}', marking request incomplete", prompt);
        } else if user_request {
            trace!("Got R prompt '{}', asking user for input", prompt);
        }

        return PromptInfo {
            input_prompt: prompt,
            continuation_prompt,
            browser,
            incomplete,
            input_request: user_request,
        };
    }

    fn on_console_input(buf: *mut c_uchar, buflen: c_int, mut input: String) {
        // TODO: What if the input is too large for the buffer?
        input.push_str("\n");
        if input.len() > buflen as usize {
            info!("Error: input too large for buffer.");
            return;
        }

        let src = CString::new(input).unwrap();
        unsafe {
            libc::strcpy(buf as *mut c_char, src.as_ptr());
        }
    }

    // Reply to the previously active request. The current prompt type and
    // whether an error has occurred defines the response kind.
    fn reply_execute_request(&self, req: &ActiveReadConsoleRequest, prompt_info: PromptInfo) {
        let prompt = prompt_info.input_prompt;

        let reply = if prompt_info.incomplete {
            trace!("Got prompt {} signaling incomplete request", prompt);
            new_incomplete_response(&req.request, req.exec_count)
        } else if prompt_info.input_request {
            trace!(
                "Got input request for prompt {}, waiting for reply...",
                prompt
            );
            new_execute_response(req.exec_count)
        } else {
            trace!("Got R prompt '{}', completing execution", prompt);
            peek_execute_response(req.exec_count)
        };
        req.response_tx.send(reply).unwrap();
    }

    /// Request input from frontend in case code like `readline()` is
    /// waiting for input
    fn request_input(&self, req: &ActiveReadConsoleRequest, prompt: String) {
        unwrap!(
            self.input_request_tx
            .send(ShellInputRequest {
                originator: req.orig.clone(),
                request: InputRequest {
                    prompt,
                    password: false,
                },
            }),
            Err(err) => panic!("Could not send input request: {}", err)
        )
    }

    /// Invoked by R to write output to the console.
    fn write_console(&mut self, buf: *const c_char, _buflen: i32, otype: i32) {
        let content = unsafe { CStr::from_ptr(buf).to_str().unwrap() };
        let stream = if otype == 0 {
            Stream::Stdout
        } else {
            Stream::Stderr
        };

        if self.initializing {
            // During init, consider all output to be part of the startup banner
            self.banner.push_str(content);
            return;
        }

        let buffer = match stream {
            Stream::Stdout => &mut self.stdout,
            Stream::Stderr => &mut self.stderr,
        };

        // Append content to buffer.
        buffer.push_str(content);

        // Stream output via the IOPub channel.
        let message = IOPubMessage::Stream(StreamOutput {
            name: stream,
            text: content.to_string(),
        });

        unwrap!(self.iopub_tx.send(message), Err(error) => {
            log::error!("{}", error);
        });
    }

    /// Invoked by R to change busy state
    fn busy(&self, which: i32) {
        // Ensure signal handlers are initialized.
        //
        // We perform this awkward dance because R tries to set and reset
        // the interrupt signal handler here, using 'signal()':
        //
        // https://github.com/wch/r-source/blob/e7a21904029917a63b4717b53a173b01eeabcc7b/src/unix/sys-std.c#L171-L178
        //
        // However, it seems like this can cause the old interrupt handler to be
        // 'moved' to a separate thread, such that interrupts end up being handled
        // on a thread different from the R execution thread. At least, on macOS.
        Self::initialize_signal_handlers();

        // Create an event representing the new busy state
        let event = PositronEvent::Busy(BusyEvent { busy: which != 0 });

        // Wait for a lock on the kernel and have it deliver the event to
        // the front end
        let kernel = self.kernel.lock().unwrap();
        kernel.send_event(event);
    }

    /// Invoked by R to show a message to the user.
    fn show_message(&self, buf: *const c_char) {
        let message = unsafe { CStr::from_ptr(buf) };

        // Create an event representing the message
        let event = PositronEvent::ShowMessage(ShowMessageEvent {
            message: message.to_str().unwrap().to_string(),
        });

        // Wait for a lock on the kernel and have the kernel deliver the
        // event to the front end
        let kernel = self.kernel.lock().unwrap();
        kernel.send_event(event);
    }

    /// Invoked by the R event loop
    fn polled_events(&mut self) {
        self.yield_to_tasks();
    }

    unsafe fn process_events() {
        // Process regular R events. We're normally running with polled
        // events disabled so that won't run here.
        R_ProcessEvents();

        // Run handlers if we have data available. This is necessary
        // for things like the HTML help server, which will listen
        // for requests on an open socket() which would then normally
        // be handled in a select() call when reading input from stdin.
        //
        // https://github.com/wch/r-source/blob/4ca6439c1ffc76958592455c44d83f95d5854b2a/src/unix/sys-std.c#L1084-L1086
        //
        // We run this in a loop just to make sure the R help server can
        // be as responsive as possible when rendering help pages.
        let mut fdset = R_checkActivity(0, 1);
        while fdset != std::ptr::null_mut() {
            R_runHandlers(R_InputHandlers, fdset);
            fdset = R_checkActivity(0, 1);
        }

        // Run pending finalizers. We need to do this eagerly as otherwise finalizers
        // might end up being executed on the LSP thread.
        // https://github.com/rstudio/positron/issues/431
        R_RunPendingFinalizers();

        // Check for Positron render requests
        graphics_device::on_process_events();
    }

    fn yield_to_tasks(&mut self) {
        loop {
            match self.tasks_rx.try_recv() {
                Ok(task) => self.pending_tasks.push_back(task),
                Err(TryRecvError::Empty) => break,
                Err(err) => log::error!("{err:}"),
            }
        }

        // Run pending tasks but yield back to R after max 3 tasks
        for _ in 0..3 {
            if let Some(mut task) = self.pending_tasks.pop_front() {
                log::info!(
                    "Yielding to task - {} more task(s) remaining",
                    self.pending_tasks.len()
                );
                task.fulfill();
            } else {
                return;
            }
        }
    }

    fn send_dap(&self, event: DapBackendEvent) {
        let dap = self.dap.lock().unwrap();
        if let Some(tx) = &dap.backend_events_tx {
            log_error!(tx.send(event));
        }
    }

    pub fn get_comm_manager_tx(&self) -> &Sender<CommEvent> {
        // Read only access to `comm_manager_tx`
        &self.comm_manager_tx
    }
}

/// Report an incomplete request to the front end
fn new_incomplete_response(req: &ExecuteRequest, exec_count: u32) -> ExecuteResponse {
    ExecuteResponse::ReplyException(ExecuteReplyException {
        status: Status::Error,
        execution_count: exec_count,
        exception: Exception {
            ename: "IncompleteInput".to_string(),
            evalue: format!("Code fragment is not complete: {}", req.code),
            traceback: vec![],
        },
    })
}

// Gets response data from R state
fn peek_execute_response(exec_count: u32) -> ExecuteResponse {
    let main = RMain::get_mut();

    // Save and reset error occurred flag
    let error_occurred = main.error_occurred;
    main.error_occurred = false;

    // Send the reply to the front end
    if error_occurred {
        // We don't fill out `ename` with anything meaningful because typically
        // R errors don't have names. We could consider using the condition class
        // here, which r-lib/tidyverse packages have been using more heavily.
        let ename = String::from("");
        let evalue = main.error_message.clone();
        let traceback = main.error_traceback.clone();

        log::info!("An R error occurred: {}", evalue);

        let exception = Exception {
            ename,
            evalue,
            traceback,
        };

        main.iopub_tx
            .send(IOPubMessage::ExecuteError(ExecuteError {
                exception: exception.clone(),
            }))
            .or_log_warning(&format!("Could not publish error {} on iopub", exec_count));

        new_execute_error_response(exception, exec_count)
    } else {
        // TODO: Implement rich printing of certain outputs.
        // Will we need something similar to the RStudio model,
        // where we implement custom print() methods? Or can
        // we make the stub below behave sensibly even when
        // streaming R output?
        let mut data = serde_json::Map::new();
        data.insert("text/plain".to_string(), json!(""));

        // Include HTML representation of data.frame
        r_task(|| unsafe {
            let value = Rf_findVarInFrame(R_GlobalEnv, r_symbol!(".Last.value"));
            if r_is_data_frame(value) {
                match to_html(value) {
                    Ok(html) => data.insert("text/html".to_string(), json!(html)),
                    Err(error) => {
                        error!("{:?}", error);
                        None
                    },
                };
            }
        });

        main.iopub_tx
            .send(IOPubMessage::ExecuteResult(ExecuteResult {
                execution_count: exec_count,
                data: serde_json::Value::Object(data),
                metadata: json!({}),
            }))
            .or_log_warning(&format!(
                "Could not publish result of statement {} on iopub",
                exec_count
            ));

        new_execute_response(exec_count)
    }
}

fn new_execute_response(exec_count: u32) -> ExecuteResponse {
    ExecuteResponse::Reply(ExecuteReply {
        status: Status::Ok,
        execution_count: exec_count,
        user_expressions: json!({}),
    })
}
fn new_execute_error_response(exception: Exception, exec_count: u32) -> ExecuteResponse {
    ExecuteResponse::ReplyException(ExecuteReplyException {
        status: Status::Error,
        execution_count: exec_count,
        exception,
    })
}

/// Converts a data frame to HTML
fn to_html(frame: SEXP) -> Result<String> {
    unsafe {
        let result = RFunction::from(".ps.format.toHtml")
            .add(frame)
            .call()?
            .to::<String>()?;
        Ok(result)
    }
}

// --- Frontend methods ---
// These functions are hooked up as R frontend methods. They call into our
// global `RMain` singleton.

#[no_mangle]
extern "C" fn r_read_console(
    prompt: *const c_char,
    buf: *mut c_uchar,
    buflen: c_int,
    hist: c_int,
) -> i32 {
    let main = RMain::get_mut();
    let result = r_safely(|| main.read_console(prompt, buf, buflen, hist));

    // NOTE: Keep this function a "Plain Old Frame" without any
    // destructors. We're longjumping from here in case of interrupt.

    match result {
        ConsoleResult::NewInput => return 1,
        ConsoleResult::Disconnected => return 0,
        ConsoleResult::Interrupt => {
            log::trace!("Interrupting `ReadConsole()`");
            unsafe {
                Rf_onintr();
            }

            // This normally does not return
            log::error!("`Rf_onintr()` did not longjump");
            return 0;
        },
    };
}

#[no_mangle]
extern "C" fn r_write_console(buf: *const c_char, buflen: i32, otype: i32) {
    let main = RMain::get_mut();
    main.write_console(buf, buflen, otype);
}

#[no_mangle]
extern "C" fn r_show_message(buf: *const c_char) {
    let main = RMain::get();
    main.show_message(buf);
}

#[no_mangle]
extern "C" fn r_busy(which: i32) {
    let main = RMain::get();
    main.busy(which);
}

#[no_mangle]
unsafe extern "C" fn r_polled_events() {
    let main = RMain::get_mut();
    main.polled_events();
}

// Not really a frontend method but hooked up with `signal()`
extern "C" fn handle_interrupt(_signal: libc::c_int) {
    unsafe {
        R_interrupts_pending = 1;
    }
}<|MERGE_RESOLUTION|>--- conflicted
+++ resolved
@@ -235,22 +235,11 @@
         r_register_routines();
 
         // Initialize support functions (after routine registration)
-<<<<<<< HEAD
-        let r_module_info = modules::initialize().unwrap();
+        modules::initialize().unwrap();
 
         // Register all hooks once all modules have been imported
         let call = RObject::new(Rf_lcons(r_symbol!(".ps.register_all_hooks"), R_NilValue));
         Rf_eval(*call, R_GlobalEnv);
-
-        // TODO: Should starting the R help server proxy really be here?
-        // Are we sure we want our own server when ark runs in a Jupyter notebook?
-        // Moving this requires detangling `help_server_port` from
-        // `modules::initialize()`, which seems doable.
-        // Start R help server proxy
-        help_proxy::start(r_module_info.help_server_port);
-=======
-        modules::initialize().unwrap();
->>>>>>> acd2271a
 
         // Set up the global error handler (after support function initialization)
         errors::initialize();
