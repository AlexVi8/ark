#
# utils.R
#
# Copyright (C) 2022 Posit Software, PBC. All rights reserved.
#
#

.ps.Call <- function(.NAME, ...) {
    .Call(.NAME, ..., PACKAGE = "(embedding)")
}

.ps.inspect <- function(item) {
    .Internal(inspect(item))
}

.ps.objectId <- function(object) {
    .ps.Call("ps_object_id", object)
}

.ps.recursiveSearch <- function(object, callback, ...) {

    result <- callback(object, ...)
    if (!is.null(result))
        return(result)

    if (is.recursive(object)) {
        for (i in seq_along(object)) {
            result <- .ps.recursiveSearch(object[[i]], callback, ...)
            if (!is.null(result))
                return(result)
        }
    }

}

.ps.ark.version <- function() {
    # Read the version information from Ark
    ark_version <- .ps.Call("ps_ark_version")

    # Format the date into the current timezone for display
    if (nzchar(ark_version['date'])) {
        utc_date <- as.POSIXct(ark_version['date'],
                               format = "%Y-%m-%dT%H:%M:%SZ",
                               tz = "UTC")
        local_date <- format(utc_date,
                             format = "%Y-%m-%d %H:%M:%S",
                             usetz = TRUE,
                             tz = Sys.timezone())
        ark_version['date'] <- local_date
    }

    ark_version
}

# Sleep that doesn't check for interrupts to test an unresponsive runtime.
.ps.deep_sleep <- function(secs) {
    .ps.Call("ps_deep_sleep", secs)
}

# Extracts a character label from a syntactically valid quoted R expression
.ps.as_label <- function(expr) {
    paste(deparse(expr, backtick = TRUE), collapse = "")
}

<<<<<<< HEAD
# Converts an R object to JSON (returned as a string)
.ps.to_json <- function(object) {
    .ps.Call("ps_to_json", object)
=======
# Evaluate expression in positron's namespace (which includes access to the
# private modules). Any features accessible from `.ps.internal()` are
# subject to change without notice.
.ps.internal <- function(expr) {
    eval(substitute(expr), parent.env(environment()))
}

# From `rlang::env_name()`
.ps.env_name <- function(env) {
    if (typeof(env) != "environment") {
        return(NULL)
    }

    if (identical(env, globalenv())) {
        return("global")
    }
    if (identical(env, baseenv())) {
        return("package:base")
    }
    if (identical(env, emptyenv())) {
        return("empty")
    }

    nm <- environmentName(env)

    if (isNamespace(env)) {
        return(paste0("namespace:", nm))
    }

    if (nzchar(nm)) {
        nm
    } else {
        NULL
    }
>>>>>>> a9e27f91
}<|MERGE_RESOLUTION|>--- conflicted
+++ resolved
@@ -62,11 +62,11 @@
     paste(deparse(expr, backtick = TRUE), collapse = "")
 }
 
-<<<<<<< HEAD
 # Converts an R object to JSON (returned as a string)
 .ps.to_json <- function(object) {
     .ps.Call("ps_to_json", object)
-=======
+}
+
 # Evaluate expression in positron's namespace (which includes access to the
 # private modules). Any features accessible from `.ps.internal()` are
 # subject to change without notice.
@@ -101,5 +101,4 @@
     } else {
         NULL
     }
->>>>>>> a9e27f91
 }